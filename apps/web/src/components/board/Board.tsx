'use client'

import { useState, useEffect, useCallback } from 'react'
import { DndContext, DragOverlay, DragOverEvent, DragStartEvent } from '@dnd-kit/core'
import { arrayMove } from '@dnd-kit/sortable'
import { BoardColumn } from './BoardColumn'
import { StoryCard } from '@/components/story/StoryCard'
import { StoryEditModal } from '@/components/modals/StoryEditModal'
import { DeleteConfirmationModal } from '@/components/modals/DeleteConfirmationModal'
import { ErrorBoundary } from '@/components/error/ErrorBoundary'
import { useToast } from '@/components/ui/Toast'
import { storiesApi, ApiError } from '@/lib/api'
import { Column, Story, StoryStatus } from '@/types'

interface ErrorState {
  message: string
  type: 'load' | 'save' | 'delete' | 'drag' | 'network'
  isRetryable: boolean
  originalError?: Error
}

interface LoadingState {
  isLoading: boolean
  operations: Set<string>
}

// --- Board ---
function BoardContent() {
  const [columns, setColumns] = useState<Column[]>([])
  const [activeStory, setActiveStory] = useState<Story | null>(null)
  const [editingStory, setEditingStory] = useState<Story | null>(null)
  const [deletingStory, setDeletingStory] = useState<Story | null>(null)
  const [isDragReady, setIsDragReady] = useState(false)
  const [loadingState, setLoadingState] = useState<LoadingState>({ isLoading: true, operations: new Set() })
  const [error, setError] = useState<ErrorState | null>(null)
  const [lastSuccessfulState, setLastSuccessfulState] = useState<Column[]>([])
  const [autoRecoveryAttempts, setAutoRecoveryAttempts] = useState(0)

  const toast = useToast()

  // Helper function to set operation loading state
  const setOperationLoading = useCallback((operation: string, isLoading: boolean) => {
    setLoadingState(prev => {
      const newOperations = new Set(prev.operations)
      if (isLoading) {
        newOperations.add(operation)
      } else {
        newOperations.delete(operation)
      }
      return {
        isLoading: prev.isLoading,
        operations: newOperations
      }
    })
  }, [])

<<<<<<< HEAD
  // Helper function to handle API errors with user feedback and retry options
  const handleApiError = useCallback((error: unknown, operation: string, showToast: boolean = true, retryAction?: () => Promise<void>) => {
=======
  // Helper function to handle API errors with user feedback
  const handleApiError = useCallback((error: unknown, operation: string, showToast: boolean = true, setGlobalError: boolean = true) => {
>>>>>>> dcb5c0b0
    console.error(`Failed to ${operation}:`, error)

    let errorState: ErrorState

    if (error instanceof ApiError) {
      errorState = {
        message: error.getUserFriendlyMessage(),
        type: operation.includes('load') ? 'load' : operation.includes('drag') ? 'drag' : operation.includes('delete') ? 'delete' : 'save',
        isRetryable: error.isRetryable,
        originalError: error
      }

      if (showToast) {
        // For retryable errors, show toast with retry action
        if (error.isRetryable && retryAction) {
          const toastId = toast.addToast({
            type: 'error',
            title: `Failed to ${operation}`,
            message: error.getUserFriendlyMessage(),
            duration: 10000, // Longer duration for retry toasts
            action: {
              label: 'Retry',
              onClick: async () => {
                toast.removeToast(toastId)
                try {
                  await retryAction()
                  toast.showSuccess(`Successfully ${operation.replace('Failed to ', '')}`)
                } catch (retryError) {
                  handleApiError(retryError, operation, true, retryAction)
                }
              }
            }
          })
        } else {
          toast.showError(error, `Failed to ${operation}`)
        }
      }
    } else {
      const errorMessage = error instanceof Error ? error.message : 'An unexpected error occurred'
      errorState = {
        message: `Failed to ${operation}. ${errorMessage}`,
        type: operation.includes('load') ? 'load' : operation.includes('drag') ? 'drag' : operation.includes('delete') ? 'delete' : 'network',
        isRetryable: true,
        originalError: error instanceof Error ? error : new Error(String(error))
      }

      if (showToast) {
        // Network errors are always retryable
        if (retryAction) {
          const toastId = toast.addToast({
            type: 'error',
            title: `Failed to ${operation}`,
            message: errorMessage,
            duration: 10000,
            action: {
              label: 'Retry',
              onClick: async () => {
                toast.removeToast(toastId)
                try {
                  await retryAction()
                  toast.showSuccess(`Successfully ${operation.replace('Failed to ', '')}`)
                } catch (retryError) {
                  handleApiError(retryError, operation, true, retryAction)
                }
              }
            }
          })
        } else {
          toast.showError(errorMessage, `Failed to ${operation}`)
        }
      }
    }

    // Only set global error state if requested (not for modal operations)
    if (setGlobalError) {
      setError(errorState)
    }
    return errorState
  }, [toast])

  // Optimistic update with rollback capability
  const withOptimisticUpdate = useCallback((
    optimisticUpdate: () => void,
    apiCall: () => Promise<any>,
    rollbackUpdate: () => void,
    operation: string
  ): Promise<any | null> => {
    // Save current state for rollback
    const currentColumns = columns

    // Apply optimistic update
    optimisticUpdate()

    // Make API call
    setOperationLoading(operation, true)

    // Define retry action that includes re-applying optimistic update
    const retryAction = async () => {
      try {
        // Re-apply optimistic update before retry
        setColumns(currentColumns) // Reset to original state
        optimisticUpdate() // Re-apply optimistic update
        setOperationLoading(operation, true)

        const result = await apiCall()

        // Success - update successful state
        setLastSuccessfulState(columns)
        setError(null)
        return result
      } catch (retryError) {
        // Rollback on retry failure
        rollbackUpdate()
        setColumns(currentColumns)
        throw retryError
      } finally {
        setOperationLoading(operation, false)
      }
    }

    return apiCall()
      .then(result => {
        // Success - update successful state
        setLastSuccessfulState(columns)
        setError(null)
        return result
      })
      .catch(error => {
        // Rollback optimistic update
        rollbackUpdate()
        setColumns(currentColumns)

        // Use enhanced error handling with retry action
        handleApiError(error, operation, true, retryAction)
        return null
      })
      .finally(() => {
        setOperationLoading(operation, false)
      })
  }, [columns, handleApiError, setOperationLoading])

  const loadStories = useCallback(async (showLoadingSpinner: boolean = true) => {
    try {
      if (showLoadingSpinner) {
        setLoadingState(prev => ({ ...prev, isLoading: true }))
      } else {
        setOperationLoading('refresh', true)
      }
      setError(null)

      const stories = await storiesApi.getAll()

      // Group stories by status
      const todoStories = stories.filter(s => s.status === 'TODO').sort((a, b) => a.rank - b.rank)
      const inProgressStories = stories.filter(s => s.status === 'IN_PROGRESS').sort((a, b) => a.rank - b.rank)
      const doneStories = stories.filter(s => s.status === 'DONE').sort((a, b) => a.rank - b.rank)

      const newColumns = [
        {
          id: 'todo',
          title: 'To Do',
          status: 'TODO' as const,
          stories: todoStories,
        },
        {
          id: 'in-progress',
          title: 'In Progress',
          status: 'IN_PROGRESS' as const,
          stories: inProgressStories,
        },
        {
          id: 'done',
          title: 'Done',
          status: 'DONE' as const,
          stories: doneStories,
        },
      ]

      setColumns(newColumns)
      setLastSuccessfulState(newColumns)

      if (!showLoadingSpinner) {
        toast.showSuccess('Stories refreshed successfully')
      }
    } catch (err) {
      const retryAction = () => loadStories(showLoadingSpinner)
      const errorState = handleApiError(err, 'load stories', !showLoadingSpinner, retryAction)

      // If we have a previous successful state and this isn't the main loading, offer to restore it
      if (lastSuccessfulState.length > 0 && errorState?.isRetryable && !showLoadingSpinner) {
        const toastId = toast.addToast({
          type: 'warning',
          title: 'Failed to refresh stories',
          message: 'Would you like to continue with cached data while we try to reconnect?',
          duration: 15000, // Longer duration for important decisions
          action: {
            label: 'Use cached data',
            onClick: () => {
              setColumns(lastSuccessfulState)
              setError(null)
              toast.removeToast(toastId)
              toast.showInfo('Using cached data. Stories will auto-refresh when connection is restored.')
            }
          }
        })
      }
    } finally {
      if (showLoadingSpinner) {
        setLoadingState(prev => ({ ...prev, isLoading: false }))
      } else {
        setOperationLoading('refresh', false)
      }
    }
  }, [handleApiError, lastSuccessfulState, setOperationLoading, toast])

  // Auto-recovery mechanism for network errors
  useEffect(() => {
    // Only trigger auto-recovery for network errors
    if (!error || error.type !== 'network' || !error.isRetryable || autoRecoveryAttempts >= 3) {
      // Reset recovery attempts when error is cleared or max attempts reached
      if (!error && autoRecoveryAttempts > 0) {
        setAutoRecoveryAttempts(0)
      }
      return
    }

    const retryDelay = Math.min(5000 * Math.pow(2, autoRecoveryAttempts), 30000) // Max 30 seconds

    const timer = setTimeout(() => {
      setAutoRecoveryAttempts(prev => prev + 1)
      toast.showInfo(
        `Attempting to reconnect... (${autoRecoveryAttempts + 1}/3)`,
        'Auto-recovery'
      )

      loadStories(false).then(() => {
        // Reset recovery attempts on successful reconnection
        setAutoRecoveryAttempts(0)
        toast.showSuccess('Connection restored successfully')
      }).catch(() => {
        // Auto-recovery failed, let user decide
        if (autoRecoveryAttempts >= 2) {
          toast.showWarning(
            'Unable to restore connection automatically. Please check your internet connection.',
            'Auto-recovery failed'
          )
        }
      })
    }, retryDelay)

    return () => clearTimeout(timer)
    // Only depend on error state and attempt counter to avoid loops
    // eslint-disable-next-line react-hooks/exhaustive-deps
  }, [error?.type, autoRecoveryAttempts])

  // Load stories from API and prevent hydration mismatch
  useEffect(() => {
    loadStories();
    setIsDragReady(true);
    // eslint-disable-next-line react-hooks/exhaustive-deps
  }, []) // Run only once on mount

  const findStoryById = (storyId: string): Story | null => {
    for (const column of columns) {
      const story = column.stories.find(s => s.id === storyId)
      if (story) return story
    }
    return null
  }

  const findColumnByStoryId = (storyId: string): Column | null => {
    for (const column of columns) {
      if (column.stories.some(s => s.id === storyId)) return column
    }
    return null
  }

  const handleDragStart = (event: DragStartEvent) => {
    const { active } = event
    const story = findStoryById(active.id as string)
    setActiveStory(story)
  }

  const handleDragOver = async (event: DragOverEvent) => {
    const { active, over } = event
    if (!over) return

    const activeStoryId = active.id as string
    const overTarget = over.id as string

    const theStory = findStoryById(activeStoryId)
    const fromColumn = findColumnByStoryId(activeStoryId)
    if (!theStory || !fromColumn) return

    const overColumn = columns.find(c => c.id === overTarget)
    const overStory = findStoryById(overTarget)

    if (overColumn && fromColumn.id !== overColumn.id) {
      // Move to a different column (append to end)
      await withOptimisticUpdate(
        () => {
          setColumns(prev => prev.map(col => {
            if (col.id === fromColumn.id) {
              const filtered = col.stories.filter(s => s.id !== theStory.id)
              return { ...col, stories: filtered.map((s, i) => ({ ...s, rank: i + 1 })) }
            } else if (col.id === overColumn.id) {
              const updated = { ...theStory, status: overColumn.status, rank: col.stories.length + 1, updatedAt: new Date() }
              return { ...col, stories: [...col.stories, updated] }
            }
            return col
          }))
        },
        () => storiesApi.updateStatus(theStory.id, overColumn.status),
        () => {
          // Rollback is handled by withOptimisticUpdate
        },
        'update story status'
      )
    } else if (overStory && overStory.id !== theStory.id) {
      // Reorder within same column or move to specific position in other column
      const targetColumn = findColumnByStoryId(overStory.id)
      if (!targetColumn) return

      if (fromColumn.id === targetColumn.id) {
        // reorder within same column
        const currentColumn = columns.find(c => c.id === fromColumn.id)
        if (!currentColumn) return

        const oldIndex = currentColumn.stories.findIndex(s => s.id === theStory.id)
        const newIndex = currentColumn.stories.findIndex(s => s.id === overStory.id)
        if (oldIndex === -1 || newIndex === -1) return

        const reordered = arrayMove(currentColumn.stories, oldIndex, newIndex)
        const storyIdsToUpdate = reordered.map(s => s.id)

        await withOptimisticUpdate(
          () => {
            setColumns(prev => prev.map(col => {
              if (col.id !== fromColumn.id) return col
              return {
                ...col,
                stories: reordered.map((s, i) => ({
                  ...s,
                  rank: i + 1,
                  updatedAt: s.id === theStory.id ? new Date() : s.updatedAt,
                })),
              }
            }))
          },
          () => storiesApi.reorder(storyIdsToUpdate),
          () => {
            // Rollback is handled by withOptimisticUpdate
          },
          'reorder stories'
        )
      } else {
        // move to other column at overStory position
        const targetColumnData = columns.find(c => c.id === targetColumn.id)
        if (!targetColumnData) return

        const idx = targetColumnData.stories.findIndex(s => s.id === overStory.id)
        const updated = { ...theStory, status: targetColumn.status, updatedAt: new Date() }
        const newStories = [...targetColumnData.stories]
        newStories.splice(idx, 0, updated)
        const storyIdsToUpdate = newStories.map(s => s.id)

        await withOptimisticUpdate(
          () => {
            setColumns(prev => prev.map(col => {
              if (col.id === fromColumn.id) {
                const filtered = col.stories.filter(s => s.id !== theStory.id)
                return { ...col, stories: filtered.map((s, i) => ({ ...s, rank: i + 1 })) }
              } else if (col.id === targetColumn.id) {
                return { ...col, stories: newStories.map((s, i) => ({ ...s, rank: i + 1 })) }
              }
              return col
            }))
          },
          async () => {
            // Update status and reorder in sequence
            await storiesApi.updateStatus(theStory.id, targetColumn.status)
            await storiesApi.reorder(storyIdsToUpdate)
          },
          () => {
            // Rollback is handled by withOptimisticUpdate
          },
          'move and reorder story'
        )
      }
    }
  }

  const handleDragEnd = () => {
    setActiveStory(null)
  }

  const handleEditStory = (story: Story) => {
    // next microtask to avoid backdrop close race
    Promise.resolve().then(() => setEditingStory(story))
  }

  const handleSaveStory = async (updatedStory: Story) => {
    const isDraft = updatedStory.id.startsWith('draft-')
    const operation = isDraft ? 'create' : 'update'

    setOperationLoading(`save-${updatedStory.id}`, true)

    try {
      let savedStory: Story

      if (isDraft) {
        // Create new story in database
        savedStory = await storiesApi.create({
          title: updatedStory.title,
          description: updatedStory.description,
          storyPoints: updatedStory.storyPoints,
          status: updatedStory.status,
          assigneeId: updatedStory.assigneeId,
        })

        // Replace draft story with saved story
        setColumns(prev => {
          // First, remove the draft story from all columns
          const columnsWithoutDraft = prev.map(col => ({
            ...col,
            stories: col.stories.filter(s => s.id !== updatedStory.id),
          }))

          // Then, add the saved story to the correct column based on its status
          const newColumns = columnsWithoutDraft.map(col => {
            if (col.status === savedStory.status) {
              return {
                ...col,
                stories: [...col.stories, savedStory],
              }
            }
            return col
          })

          // Update successful state with the new columns
          setLastSuccessfulState(newColumns)
          return newColumns
        })

        toast.showSuccess('Story created successfully')
      } else {
        // Update existing story
        savedStory = await storiesApi.update(updatedStory.id, {
          title: updatedStory.title,
          description: updatedStory.description,
          storyPoints: updatedStory.storyPoints,
          assigneeId: updatedStory.assigneeId,
        })

        setColumns(prev => {
          const newColumns = prev.map(col => ({
            ...col,
            stories: col.stories.map(s => (s.id === savedStory.id ? savedStory : s)),
          }))

          // Update successful state with the new columns
          setLastSuccessfulState(newColumns)
          return newColumns
        })

        toast.showSuccess('Story updated successfully')
      }

      // Clear error after successful save
      setError(null)

      // Clear the editing story state after successful save
      setEditingStory(null)
    } catch (err) {
<<<<<<< HEAD
      // Create retry action that preserves form state
      const retryAction = async () => {
        return handleSaveStory(updatedStory)
      }

      const errorState = handleApiError(err, `${operation} story`, true, retryAction)
=======
      // Don't set global error state for modal save operations - let the modal handle it
      const errorState = handleApiError(err, `${operation} story`, true, false)
>>>>>>> dcb5c0b0

      // Don't close modal on error - let user retry or cancel
      // Form state is automatically preserved since we don't clear editingStory
      throw errorState?.originalError || err
    } finally {
      setOperationLoading(`save-${updatedStory.id}`, false)
    }
  }

  const handleCloseModal = () => {
    if (editingStory && editingStory.id.startsWith('draft-')) {
      // Remove draft story from local state if user cancels
      setColumns(prev => prev.map(col => ({
        ...col,
        stories: col.stories.filter(s => s.id !== editingStory.id),
      })));
    }
    setEditingStory(null)
  }

  const handleAddStory = (columnStatus: StoryStatus) => {
    const target = columns.find(c => c.status === columnStatus)
    if (!target) return

    // Create a draft story locally (not saved to DB yet)
    const draftStory: Story = {
      id: `draft-${Date.now()}`, // Temporary ID to identify drafts
      title: 'New Story',
      description: 'Add your story description here...',
      storyPoints: 3,
      status: columnStatus,
      priority: 'MEDIUM',
      type: 'FEATURE',
      refinementStatus: 'NOT_REFINED',
      tags: [],
      rank: target.stories.length + 1,
      createdAt: new Date(),
      updatedAt: new Date(),
      projectId: 'default-project',
      creatorId: 'default-user',
      sprintId: null,
      assigneeId: null,
      parentId: null,
      businessValue: null,
      acceptanceCriteria: null,
      assignee: null,
      creator: null,
      parent: null,
      children: [],
      project: null,
      sprint: null,
      tasks: [],
      comments: [],
    };

    // Add draft story to local state
    setColumns(prev => prev.map(col =>
      col.id === target.id
        ? { ...col, stories: [...col.stories, draftStory] }
        : col
    ));

    // Open edit modal for the draft story
    setEditingStory(draftStory);
  }

  const handleDeleteStory = (storyToDelete: Story) => {
    setDeletingStory(storyToDelete);
  }

  const handleConfirmDelete = async () => {
    if (!deletingStory) return

    const isDraft = deletingStory.id.startsWith('draft-')

    if (isDraft) {
      // For draft stories, just remove from local state
      setColumns(prev => prev.map(col => ({
        ...col,
        stories: col.stories.filter(s => s.id !== deletingStory.id),
      })))
      setDeletingStory(null)
      return
    }

    // For saved stories, use optimistic update with API call
    const result = await withOptimisticUpdate(
      () => {
        setColumns(prev => prev.map(col => ({
          ...col,
          stories: col.stories.filter(s => s.id !== deletingStory.id),
        })))
      },
      () => storiesApi.delete(deletingStory.id),
      () => {
        // Rollback is handled by withOptimisticUpdate
      },
      'delete story'
    )

    // Only close modal and show success if deletion was successful
    if (result !== null) {
      setDeletingStory(null)
      toast.showSuccess('Story deleted successfully')
    }
    // If result is null, the error was handled by withOptimisticUpdate
    // and the modal remains open for user to retry or cancel
  }

  const handleCancelDelete = () => {
    setDeletingStory(null);
  }

  // Show loading state
  if (loadingState.isLoading) {
    return (
      <div className="min-h-screen bg-gradient-to-br from-slate-50 to-blue-50 p-8">
        <div className="flex justify-center items-center h-64">
          <div className="text-center">
            <div className="animate-spin rounded-full h-8 w-8 border-b-2 border-blue-600 mx-auto mb-4"></div>
            <p className="text-gray-600">Loading stories...</p>
          </div>
        </div>
      </div>
    )
  }

  // Show error state with recovery options
  if (error && error.type === 'load') {
    return (
      <div className="min-h-screen bg-gradient-to-br from-slate-50 to-blue-50 p-8">
        <div className="flex flex-col justify-center items-center h-64 max-w-md mx-auto">
          <div className="w-16 h-16 mx-auto mb-4 bg-red-100 rounded-full flex items-center justify-center">
            <svg className="w-8 h-8 text-red-600" fill="none" stroke="currentColor" viewBox="0 0 24 24">
              <path strokeLinecap="round" strokeLinejoin="round" strokeWidth={2} d="M12 9v2m0 4h.01m-6.938 4h13.856c1.54 0 2.502-1.667 1.732-2.5L13.732 4c-.77-.833-1.964-.833-2.732 0L3.082 16.5c-.77.833.192 2.5 1.732 2.5z" />
            </svg>
          </div>

          <h3 className="text-lg font-semibold text-gray-900 mb-2">Unable to Load Stories</h3>
          <p className="text-red-600 mb-6 text-center">{error.message}</p>

          <div className="flex gap-3">
            <button
              onClick={() => loadStories()}
              disabled={loadingState.operations.has('refresh')}
              className="px-4 py-2 bg-blue-600 text-white rounded-lg hover:bg-blue-700 disabled:opacity-50 disabled:cursor-not-allowed transition-colors flex items-center gap-2"
            >
              {loadingState.operations.has('refresh') && (
                <div className="animate-spin rounded-full h-4 w-4 border-b-2 border-white"></div>
              )}
              Retry
            </button>

            {lastSuccessfulState.length > 0 && (
              <button
                onClick={() => {
                  setColumns(lastSuccessfulState)
                  setError(null)
                }}
                className="px-4 py-2 bg-gray-100 text-gray-700 rounded-lg hover:bg-gray-200 transition-colors"
              >
                Use Cached Data
              </button>
            )}
          </div>

          {error.isRetryable && (
            <p className="text-sm text-gray-500 mt-4 text-center">
              This appears to be a temporary issue. Please try again in a moment.
            </p>
          )}
        </div>
      </div>
    )
  }

  // Render static version during SSR, interactive version after hydration
  if (!isDragReady) {
    return (
      <div className="min-h-screen bg-gradient-to-br from-slate-50 to-blue-50 p-8">
        {/* Header */}
        <div className="mb-8">
          <p className="text-gray-600">Drag stories between columns, click to edit, or add new stories</p>
        </div>
        {/* Board - Static Version */}
        <div className="flex gap-8 overflow-x-auto pb-8">
          {columns.map(column => (
            <BoardColumn
              key={column.id}
              column={column}
              onAddStory={() => handleAddStory(column.status)}
              onEditStory={handleEditStory}
              onDeleteStory={handleDeleteStory}
            />
          ))}
        </div>
      </div>
    )
  }

  return (
    <>
      <DndContext onDragStart={handleDragStart} onDragOver={handleDragOver} onDragEnd={handleDragEnd}>
        <div className="min-h-screen bg-gradient-to-br from-slate-50 to-blue-50 p-8">
          {/* Header */}
          <div className="mb-8 flex items-center justify-between">
            <div>
              <p className="text-gray-600">Drag stories between columns, click to edit, or add new stories</p>
              {error && error.type !== 'load' && (
                <div className="mt-2 p-3 bg-red-50 border border-red-200 rounded-lg">
                  <p className="text-sm text-red-700">{error.message}</p>
                  {error.isRetryable && (
                    <button
                      onClick={() => loadStories(false)}
                      className="mt-2 text-xs text-red-600 underline hover:no-underline"
                    >
                      Refresh to resolve
                    </button>
                  )}
                </div>
              )}
            </div>

            <div className="flex items-center gap-2">
              {loadingState.operations.size > 0 && (
                <div className="flex items-center gap-2 text-sm text-gray-500">
                  <div className="animate-spin rounded-full h-4 w-4 border-b-2 border-blue-600"></div>
                  <span>Syncing...</span>
                </div>
              )}

              <button
                onClick={() => loadStories(false)}
                disabled={loadingState.operations.has('refresh')}
                className="px-3 py-2 text-sm bg-gray-100 text-gray-700 rounded-lg hover:bg-gray-200 disabled:opacity-50 disabled:cursor-not-allowed transition-colors flex items-center gap-2"
                title="Refresh stories"
              >
                {loadingState.operations.has('refresh') ? (
                  <div className="animate-spin rounded-full h-3 w-3 border-b-2 border-gray-600"></div>
                ) : (
                  <svg className="w-3 h-3" fill="none" stroke="currentColor" viewBox="0 0 24 24">
                    <path strokeLinecap="round" strokeLinejoin="round" strokeWidth={2} d="M4 4v5h.582m15.356 2A8.001 8.001 0 004.582 9m0 0H9m11 11v-5h-.581m0 0a8.003 8.003 0 01-15.357-2m15.357 2H15" />
                  </svg>
                )}
                Refresh
              </button>
            </div>
          </div>

          {/* Board */}
          <div className="flex gap-8 overflow-x-auto pb-8">
            {columns.map(column => (
              <BoardColumn
                key={column.id}
                column={column}
                onAddStory={() => handleAddStory(column.status)}
                onEditStory={handleEditStory}
                onDeleteStory={handleDeleteStory}
              />
            ))}
          </div>
        </div>

        {/* Drag Overlay */}
        <DragOverlay>
          {activeStory ? (
            <div className="transform rotate-3 shadow-2xl">
              <StoryCard story={activeStory} />
            </div>
          ) : null}
        </DragOverlay>
      </DndContext>

      {/* Story Edit Modal */}
      <StoryEditModal
        story={editingStory}
        isOpen={!!editingStory}
        onClose={handleCloseModal}
        onSave={handleSaveStory}
        isLoading={editingStory ? loadingState.operations.has(`save-${editingStory.id}`) : false}
      />

      {/* Delete Confirmation Modal */}
      <DeleteConfirmationModal
        story={deletingStory}
        isOpen={!!deletingStory}
        onClose={handleCancelDelete}
        onConfirm={handleConfirmDelete}
        isLoading={deletingStory ? loadingState.operations.has('delete story') : false}
      />
    </>
  )
}

// Main Board component wrapped with error boundary
export function Board() {
  return (
    <ErrorBoundary
      onError={(error, errorInfo) => {
        console.error('Board error:', error, errorInfo)
        // Could send to error tracking service
      }}
    >
      <BoardContent />
    </ErrorBoundary>
  )
}<|MERGE_RESOLUTION|>--- conflicted
+++ resolved
@@ -54,13 +54,8 @@
     })
   }, [])
 
-<<<<<<< HEAD
   // Helper function to handle API errors with user feedback and retry options
-  const handleApiError = useCallback((error: unknown, operation: string, showToast: boolean = true, retryAction?: () => Promise<void>) => {
-=======
-  // Helper function to handle API errors with user feedback
-  const handleApiError = useCallback((error: unknown, operation: string, showToast: boolean = true, setGlobalError: boolean = true) => {
->>>>>>> dcb5c0b0
+  const handleApiError = useCallback((error: unknown, operation: string, showToast: boolean = true, retryAction?: () => Promise<void>, setGlobalError: boolean = true) => {
     console.error(`Failed to ${operation}:`, error)
 
     let errorState: ErrorState
@@ -89,7 +84,7 @@
                   await retryAction()
                   toast.showSuccess(`Successfully ${operation.replace('Failed to ', '')}`)
                 } catch (retryError) {
-                  handleApiError(retryError, operation, true, retryAction)
+                  handleApiError(retryError, operation, true, retryAction, setGlobalError)
                 }
               }
             }
@@ -123,7 +118,7 @@
                   await retryAction()
                   toast.showSuccess(`Successfully ${operation.replace('Failed to ', '')}`)
                 } catch (retryError) {
-                  handleApiError(retryError, operation, true, retryAction)
+                  handleApiError(retryError, operation, true, retryAction, setGlobalError)
                 }
               }
             }
@@ -194,7 +189,7 @@
         setColumns(currentColumns)
 
         // Use enhanced error handling with retry action
-        handleApiError(error, operation, true, retryAction)
+        handleApiError(error, operation, true, retryAction, true)
         return null
       })
       .finally(() => {
@@ -247,7 +242,7 @@
       }
     } catch (err) {
       const retryAction = () => loadStories(showLoadingSpinner)
-      const errorState = handleApiError(err, 'load stories', !showLoadingSpinner, retryAction)
+      const errorState = handleApiError(err, 'load stories', !showLoadingSpinner, retryAction, true)
 
       // If we have a previous successful state and this isn't the main loading, offer to restore it
       if (lastSuccessfulState.length > 0 && errorState?.isRetryable && !showLoadingSpinner) {
@@ -535,17 +530,13 @@
       // Clear the editing story state after successful save
       setEditingStory(null)
     } catch (err) {
-<<<<<<< HEAD
       // Create retry action that preserves form state
       const retryAction = async () => {
         return handleSaveStory(updatedStory)
       }
 
-      const errorState = handleApiError(err, `${operation} story`, true, retryAction)
-=======
       // Don't set global error state for modal save operations - let the modal handle it
-      const errorState = handleApiError(err, `${operation} story`, true, false)
->>>>>>> dcb5c0b0
+      const errorState = handleApiError(err, `${operation} story`, true, retryAction, false)
 
       // Don't close modal on error - let user retry or cancel
       // Form state is automatically preserved since we don't clear editingStory
